--- conflicted
+++ resolved
@@ -240,8 +240,6 @@
       expect(SIP.Grammar.parse("XXX bad UUID XXX", 'uuid')).toEqual(-1);
     });
   });
-<<<<<<< HEAD
-=======
 
   describe('Replaces', function () {
     var goods = [
@@ -302,5 +300,4 @@
       }
     });
   });
->>>>>>> 50c119b4
 });